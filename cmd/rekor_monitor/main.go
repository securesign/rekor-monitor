//
// Copyright 2021 The Sigstore Authors.
//
// Licensed under the Apache License, Version 2.0 (the "License");
// you may not use this file except in compliance with the License.
// You may obtain a copy of the License at
//
//     http://www.apache.org/licenses/LICENSE-2.0
//
// Unless required by applicable law or agreed to in writing, software
// distributed under the License is distributed on an "AS IS" BASIS,
// WITHOUT WARRANTIES OR CONDITIONS OF ANY KIND, either express or implied.
// See the License for the specific language governing permissions and
// limitations under the License.

package main

import (
	"context"
<<<<<<< HEAD
	"errors"
	"flag"
=======
>>>>>>> 4774fe11
	"fmt"
	"log"
	"math"
	"os"
<<<<<<< HEAD
	"runtime"
	"strings"
=======
>>>>>>> 4774fe11
	"time"

	"github.com/sigstore/rekor-monitor/internal/cmd"
	"github.com/sigstore/rekor-monitor/pkg/identity"
	"github.com/sigstore/rekor-monitor/pkg/notifications"
<<<<<<< HEAD
	"github.com/sigstore/rekor-monitor/pkg/rekor"
	"github.com/sigstore/rekor-monitor/pkg/server"
=======
	rekor_v1 "github.com/sigstore/rekor-monitor/pkg/rekor/v1"
	rekor_v2 "github.com/sigstore/rekor-monitor/pkg/rekor/v2"
	"github.com/sigstore/rekor-monitor/pkg/util/file"
>>>>>>> 4774fe11
	"github.com/sigstore/rekor/pkg/client"
	rekor_client "github.com/sigstore/rekor/pkg/generated/client"
	"github.com/sigstore/rekor/pkg/generated/models"
	"github.com/sigstore/rekor/pkg/util"
	"github.com/sigstore/sigstore-go/pkg/root"
	"github.com/sigstore/sigstore-go/pkg/tuf"
	"github.com/sigstore/sigstore/pkg/signature"
	tlog "github.com/transparency-dev/formats/log"
)

// Default values for monitoring job parameters
const (
	publicRekorServerURL     = "https://rekor.sigstore.dev"
	TUFRepository            = "default"
	outputIdentitiesFileName = "identities"
	logInfoFileNamePrefix    = "logInfo"
)

<<<<<<< HEAD
// Command-line flags that are parameters to the verifier job
var (
	configFilePath  = flag.String("config-file", "", "path to yaml configuration file containing identity monitor settings")
	configYamlInput = flag.String("config", "", "path to yaml configuration file containing identity monitor settings")
	once            = flag.Bool("once", true, "whether to run the monitor on a repeated interval or once")
	serverURL       = flag.String("url", publicRekorServerURL, "URL to the rekor server that is to be monitored")
	logInfoFile     = flag.String("file", logInfoFileName, "path to the initial log info checkpoint file to be read from")
	interval        = flag.Duration("interval", 5*time.Minute, "Length of interval between each periodical consistency check")
	userAgentString = flag.String("user-agent", "", "details to include in the user agent string")
	monitorPort     = flag.Int("monitor-port", 9464, "Port for the Prometheus metrics server")
)

func handleError(msg string, err error) {
	errWrap := errors.Join(errors.New(msg), err)
	fmt.Fprint(os.Stderr, errWrap, "\n")

	if !*once {
		errStr := errWrap.Error()
		// These specific messages are expected in normal operation and are not treated as consistency check failures.
		// Therefore, they are excluded from Prometheus failure metrics.
		if strings.Contains(errStr, "consistency proofs can not be computed starting from an empty log") ||
			strings.Contains(errStr, "no start index set and no log checkpoint") {
			return
		}
		server.IncLogIndexVerificationFailure()
	} else {
		os.Exit(1)
	}
}

// This main function performs a periodic identity search.
// Upon starting, any existing latest snapshot data is loaded and the function runs
// indefinitely to perform identity search for every time interval that was specified.
func main() {
	flag.Parse()

	var config notifications.IdentityMonitorConfiguration

	if *configFilePath != "" {
		readConfig, err := os.ReadFile(*configFilePath)
		if err != nil {
			log.Fatalf("error reading from identity monitor configuration file: %v", err)
		}
=======
type RekorV1MonitorLogic struct {
	rekorClient     *rekor_client.Rekor
	verifier        signature.Verifier
	flags           *cmd.MonitorFlags
	config          *notifications.IdentityMonitorConfiguration
	monitoredValues identity.MonitoredValues
}
>>>>>>> 4774fe11

func (l RekorV1MonitorLogic) Interval() time.Duration {
	return l.flags.Interval
}

func (l RekorV1MonitorLogic) Config() *notifications.IdentityMonitorConfiguration {
	return l.config
}

func (l RekorV1MonitorLogic) MonitoredValues() identity.MonitoredValues {
	return l.monitoredValues
}

func (l RekorV1MonitorLogic) Once() bool {
	return l.flags.Once
}

func (l RekorV1MonitorLogic) MonitorPort() int {
	return l.flags.MonitorPort
}

func (l RekorV1MonitorLogic) NotificationContextNew() notifications.NotificationContext {
	return notifications.CreateNotificationContext(
		"rekor-monitor",
		fmt.Sprintf("rekor-monitor workflow results for %s", time.Now().Format(time.RFC822)),
	)
}

func (l RekorV1MonitorLogic) RunConsistencyCheck(_ context.Context) (cmd.Checkpoint, cmd.LogInfo, error) {
	prev, cur, err := rekor_v1.RunConsistencyCheck(l.rekorClient, l.verifier, l.flags.LogInfoFile)
	if err != nil {
		return nil, nil, err
	}
	var prevCheckpoint cmd.Checkpoint
	if prev != nil {
		prevCheckpoint = prev
	}
	var curLogInfo cmd.LogInfo
	if cur != nil {
		curLogInfo = cur
	}
	return prevCheckpoint, curLogInfo, nil
}

func (l RekorV1MonitorLogic) WriteCheckpoint(prev cmd.Checkpoint, cur cmd.LogInfo) error {
	prevCheckpoint, ok := prev.(*util.SignedCheckpoint)
	if !ok && prev != nil {
		return fmt.Errorf("prev is not a SignedCheckpoint")
	}
	curCheckpoint, err := rekor_v1.ReadLatestCheckpoint(cur.(*models.LogInfo))
	if err != nil {
		return fmt.Errorf("failed to read latest checkpoint: %v", err)
	}

	// TODO: Switch to writing checkpoints to GitHub so that the history is preserved. Then we only need
	// to persist the last checkpoint.
	if err := file.WriteCheckpointRekorV1(curCheckpoint, prevCheckpoint, l.flags.LogInfoFile, false); err != nil {
		return fmt.Errorf("failed to write checkpoint: %v", err)
	}

<<<<<<< HEAD
	if !*once {
		if err := server.StartMetricsServer(*monitorPort); err != nil {
			log.Fatalf("Failed to start Prometheus metrics server: %v", err)
		}
	}

	rekorClient, err := client.GetRekorClient(*serverURL, client.WithUserAgent(strings.TrimSpace(fmt.Sprintf("rekor-monitor/%s (%s; %s) %s", version.GetVersionInfo().GitVersion, runtime.GOOS, runtime.GOARCH, *userAgentString))))
=======
	return nil
}

func (l RekorV1MonitorLogic) GetStartIndex(prev cmd.Checkpoint, cur cmd.LogInfo) *int64 {
	checkpointStartIndex := rekor_v1.GetCheckpointIndex(cur.(*models.LogInfo), prev.(*util.SignedCheckpoint))
	return &checkpointStartIndex
}

func (l RekorV1MonitorLogic) GetEndIndex(cur cmd.LogInfo) *int64 {
	checkpoint, err := rekor_v1.ReadLatestCheckpoint(cur.(*models.LogInfo))
>>>>>>> 4774fe11
	if err != nil {
		return nil
	}
	checkpointEndIndex := rekor_v1.GetCheckpointIndex(cur.(*models.LogInfo), checkpoint)
	return &checkpointEndIndex
}

func (l RekorV1MonitorLogic) IdentitySearch(ctx context.Context, config *notifications.IdentityMonitorConfiguration, monitoredValues identity.MonitoredValues) ([]identity.MonitoredIdentity, []identity.FailedLogEntry, error) {
	return rekor_v1.IdentitySearch(ctx, config, l.rekorClient, monitoredValues)
}

type RekorV2MonitorLogic struct {
	tufClient         *tuf.Client
	flags             *cmd.MonitorFlags
	config            *notifications.IdentityMonitorConfiguration
	rekorShards       map[string]rekor_v2.ShardInfo
	latestShardOrigin string
	monitoredValues   identity.MonitoredValues
}

func (l RekorV2MonitorLogic) Interval() time.Duration {
	return l.flags.Interval
}

func (l RekorV2MonitorLogic) Config() *notifications.IdentityMonitorConfiguration {
	return l.config
}

func (l RekorV2MonitorLogic) MonitoredValues() identity.MonitoredValues {
	return l.monitoredValues
}

func (l RekorV2MonitorLogic) Once() bool {
	return l.flags.Once
}

func (l RekorV2MonitorLogic) MonitorPort() int {
	return l.flags.MonitorPort
}

func (l RekorV2MonitorLogic) NotificationContextNew() notifications.NotificationContext {
	return notifications.CreateNotificationContext(
		"rekor-monitor-v2",
		fmt.Sprintf("rekor-monitor v2 workflow results for %s", time.Now().Format(time.RFC822)),
	)
}

func (l RekorV2MonitorLogic) RunConsistencyCheck(_ context.Context) (cmd.Checkpoint, cmd.LogInfo, error) {
	// On each iteration, we refresh the SigningConfig metadata and
	// update the shards if we detect a change in the newest shard
	signingConfig, err := rekor_v2.RefreshSigningConfig(l.tufClient)
	if err != nil {
		return nil, nil, err
	}
	shouldUpdate, err := rekor_v2.ShardsNeedUpdating(l.rekorShards, signingConfig)
	if err != nil {
		return nil, nil, err
	}
	if shouldUpdate {
		trustedRoot, err := root.GetTrustedRoot(l.tufClient)
		if err != nil {
			return nil, nil, fmt.Errorf("error getting trusted root: %v", err)
		}
		l.rekorShards, l.latestShardOrigin, err = rekor_v2.GetRekorShards(context.Background(), trustedRoot, signingConfig.RekorLogURLs(), l.flags.UserAgent)
		if err != nil {
			return nil, nil, fmt.Errorf("error getting shards: %v", err)
		}
	}

	prev, cur, err := rekor_v2.RunConsistencyCheck(context.Background(), l.rekorShards, l.latestShardOrigin, l.flags.LogInfoFile)
	if err != nil {
		return nil, nil, err
	}
	var prevCheckpoint cmd.Checkpoint
	if prev != nil {
		prevCheckpoint = prev
	}
	var curLogInfo cmd.LogInfo
	if cur != nil {
		curLogInfo = cur
	}
	return prevCheckpoint, curLogInfo, nil
}

func (l RekorV2MonitorLogic) WriteCheckpoint(prev cmd.Checkpoint, cur cmd.LogInfo) error {
	prevCheckpoint, ok := prev.(*tlog.Checkpoint)
	if !ok && prev != nil {
		return fmt.Errorf("prev is not a Checkpoint")
	}
	curCheckpoint, ok := cur.(*tlog.Checkpoint)
	if !ok {
		return fmt.Errorf("cur is not a Checkpoint")
	}
	if err := file.WriteCheckpointRekorV2(curCheckpoint, prevCheckpoint, l.flags.LogInfoFile, false); err != nil {
		return fmt.Errorf("failed to write checkpoint: %v", err)
	}
	return nil
}

func (l RekorV2MonitorLogic) GetStartIndex(prev cmd.Checkpoint, cur cmd.LogInfo) *int64 {
	prevCheckpoint, ok := prev.(*tlog.Checkpoint)
	if !ok && cur != nil {
		return nil
	}
	if prevCheckpoint.Size <= 0 || prevCheckpoint.Size > math.MaxInt64 {
		return nil
	}
	index := int64(prevCheckpoint.Size) - 1 //nolint: gosec // G115, log will never be large enough to overflow
	return &index
}

func (l RekorV2MonitorLogic) GetEndIndex(cur cmd.LogInfo) *int64 {
	// TODO: interface is inconsistent between v1 and v2: cmd.LogInfo interface is used
	// for LogInfo in v1 LogInfo but for Checkpoint in v2.
	curCheckpoint, ok := cur.(*tlog.Checkpoint)
	if !ok && cur != nil {
		return nil
	}
	if curCheckpoint.Size <= 0 || curCheckpoint.Size > math.MaxInt64 {
		return nil
	}
	index := int64(curCheckpoint.Size) - 1 //nolint: gosec // G115, log will never be large enough to overflow
	return &index
}

func (l RekorV2MonitorLogic) IdentitySearch(ctx context.Context, config *notifications.IdentityMonitorConfiguration, monitoredValues identity.MonitoredValues) ([]identity.MonitoredIdentity, []identity.FailedLogEntry, error) {
	return rekor_v2.IdentitySearch(ctx, config, l.rekorShards, l.latestShardOrigin, monitoredValues)
}

func getRekorVersion(allRekorServices []root.Service, serverURL string) uint32 {
	rekorVersion := uint32(1)
	for _, service := range allRekorServices {
		if serverURL == service.URL {
			rekorVersion = service.MajorAPIVersion
		}
	}
	return rekorVersion
}

// This main function performs a periodic identity search.
// Upon starting, any existing latest snapshot data is loaded and the function runs
// indefinitely to perform identity search for every time interval that was specified.
func mainWithReturn() int {
	flags, config, err := cmd.ParseAndLoadConfig(publicRekorServerURL, TUFRepository, outputIdentitiesFileName, "rekor-monitor")
	if err != nil {
		log.Fatalf("error parsing flags and loading config: %v", err)
	}

	if err != nil {
		log.Fatal(err)
	}

	tufClient, err := cmd.GetTUFClient(flags)
	if err != nil {
		log.Fatal(err)
	}

<<<<<<< HEAD
	// To get an immediate first tick, for-select is at the end of the loop
	for {
		server.IncLogIndexVerificationTotal()
		inputEndIndex := config.EndIndex
=======
	trustedRoot, err := root.GetTrustedRoot(tufClient)
	if err != nil {
		log.Fatal(err)
	}
	signingConfig, err := root.GetSigningConfig(tufClient)
	if err != nil {
		log.Fatal(err)
	}

	cleanupTrustedCAs, err := cmd.ConfigureTrustedCAs(config, trustedRoot)
	if err != nil {
		log.Fatal(err)
	}
	defer cleanupTrustedCAs()
>>>>>>> 4774fe11

	allRekorServices := signingConfig.RekorLogURLs()
	rekorVersion := getRekorVersion(allRekorServices, flags.ServerURL)
	if flags.LogInfoFile == "" {
		logInfoFileName := fmt.Sprintf("%s.v%d.txt", logInfoFileNamePrefix, rekorVersion)
		flags.LogInfoFile = logInfoFileName
	}
	switch rekorVersion {
	case 1:
		return mainLoopV1(flags, config, trustedRoot)
	case 2:
		rekorShards, latestShardOrigin, err := rekor_v2.GetRekorShards(context.Background(), trustedRoot, allRekorServices, flags.UserAgent)
		if err != nil {
<<<<<<< HEAD
			handleError("error running consistency check", err)
			if !*once {
				goto waitForTick
			}
=======
			log.Printf("error getting Rekor shards: %v\n", err)
			return 1
>>>>>>> 4774fe11
		}
		return mainLoopV2(tufClient, flags, config, rekorShards, latestShardOrigin)
	default:
		log.Printf("Unsupported server version %v, only '1' and '2' are supported\n", rekorVersion)
		return 1
	}
}

<<<<<<< HEAD
		if config.StartIndex == nil {
			if prevCheckpoint != nil {
				checkpointStartIndex := rekor.GetCheckpointIndex(logInfo, prevCheckpoint)
				config.StartIndex = &checkpointStartIndex
			} else {
				handleError("no start index set and no log checkpoint", nil)
				if !*once {
					goto waitForTick
				}
			}
		}

		if config.EndIndex == nil {
			checkpoint, err := rekor.ReadLatestCheckpoint(logInfo)
			if err != nil {
				handleError("error reading checkpoint", err)
				if !*once {
					goto waitForTick
				}
			}
=======
func mainLoopV1(flags *cmd.MonitorFlags, config *notifications.IdentityMonitorConfiguration, trustedRoot *root.TrustedRoot) int {
	rekorClient, err := client.GetRekorClient(flags.ServerURL, client.WithUserAgent(flags.UserAgent))
	if err != nil {
		log.Printf("getting Rekor client: %v\n", err)
		return 1
	}

	verifier, err := rekor_v1.GetLogVerifier(context.Background(), rekorClient, trustedRoot)
	if err != nil {
		log.Printf("error getting log verifier: %v\n", err)
		return 1
	}
>>>>>>> 4774fe11

	allOIDMatchers, err := config.MonitoredValues.OIDMatchers.RenderOIDMatchers()
	if err != nil {
		log.Printf("error parsing OID matchers: %v\n", err)
		return 1
	}

<<<<<<< HEAD
		if *config.StartIndex > *config.EndIndex {
			handleError(fmt.Sprintf("start index %d must be less than or equal to end index %d", *config.StartIndex, *config.EndIndex), nil)
			if !*once {
				goto waitForTick
			}
		}

		if identity.MonitoredValuesExist(monitoredValues) {
			_, err = rekor.IdentitySearch(*config.StartIndex, *config.EndIndex, rekorClient, monitoredValues, config.OutputIdentitiesFile, config.IdentityMetadataFile)
			if err != nil {
				handleError("failed to successfully complete identity search", err)
				if !*once {
					goto waitForTick
				}
			}
		}
=======
	monitoredValues := identity.MonitoredValues{
		CertificateIdentities: config.MonitoredValues.CertificateIdentities,
		Subjects:              config.MonitoredValues.Subjects,
		Fingerprints:          config.MonitoredValues.Fingerprints,
		OIDMatchers:           allOIDMatchers,
	}

	cmd.PrintMonitoredValues(monitoredValues)
	rekorV1MonitorLogic := RekorV1MonitorLogic{
		rekorClient:     rekorClient,
		verifier:        verifier,
		flags:           flags,
		config:          config,
		monitoredValues: monitoredValues,
	}
	cmd.MonitorLoop(rekorV1MonitorLogic)
	return 0
}
>>>>>>> 4774fe11

func mainLoopV2(tufClient *tuf.Client, flags *cmd.MonitorFlags, config *notifications.IdentityMonitorConfiguration, rekorShards map[string]rekor_v2.ShardInfo, latestShardOrigin string) int {
	allOIDMatchers, err := config.MonitoredValues.OIDMatchers.RenderOIDMatchers()
	if err != nil {
		fmt.Printf("error parsing OID matchers: %v", err)
		return 1
	}

	monitoredValues := identity.MonitoredValues{
		CertificateIdentities: config.MonitoredValues.CertificateIdentities,
		Subjects:              config.MonitoredValues.Subjects,
		Fingerprints:          config.MonitoredValues.Fingerprints,
		OIDMatchers:           allOIDMatchers,
	}

<<<<<<< HEAD
	waitForTick:
		select {
		case <-ticker.C:
			continue
		case <-server.GetSignalChan():
			fmt.Fprintf(os.Stderr, "received signal, exiting")
			return
		}
=======
	cmd.PrintMonitoredValues(monitoredValues)
	rekorV2MonitorLogic := RekorV2MonitorLogic{
		tufClient:         tufClient,
		flags:             flags,
		config:            config,
		rekorShards:       rekorShards,
		latestShardOrigin: latestShardOrigin,
		monitoredValues:   monitoredValues,
>>>>>>> 4774fe11
	}
	cmd.MonitorLoop(rekorV2MonitorLogic)
	return 0
}

func main() {
	os.Exit(mainWithReturn())
}<|MERGE_RESOLUTION|>--- conflicted
+++ resolved
@@ -17,33 +17,18 @@
 
 import (
 	"context"
-<<<<<<< HEAD
-	"errors"
-	"flag"
-=======
->>>>>>> 4774fe11
 	"fmt"
 	"log"
 	"math"
 	"os"
-<<<<<<< HEAD
-	"runtime"
-	"strings"
-=======
->>>>>>> 4774fe11
 	"time"
 
 	"github.com/sigstore/rekor-monitor/internal/cmd"
 	"github.com/sigstore/rekor-monitor/pkg/identity"
 	"github.com/sigstore/rekor-monitor/pkg/notifications"
-<<<<<<< HEAD
-	"github.com/sigstore/rekor-monitor/pkg/rekor"
-	"github.com/sigstore/rekor-monitor/pkg/server"
-=======
 	rekor_v1 "github.com/sigstore/rekor-monitor/pkg/rekor/v1"
 	rekor_v2 "github.com/sigstore/rekor-monitor/pkg/rekor/v2"
 	"github.com/sigstore/rekor-monitor/pkg/util/file"
->>>>>>> 4774fe11
 	"github.com/sigstore/rekor/pkg/client"
 	rekor_client "github.com/sigstore/rekor/pkg/generated/client"
 	"github.com/sigstore/rekor/pkg/generated/models"
@@ -62,51 +47,6 @@
 	logInfoFileNamePrefix    = "logInfo"
 )
 
-<<<<<<< HEAD
-// Command-line flags that are parameters to the verifier job
-var (
-	configFilePath  = flag.String("config-file", "", "path to yaml configuration file containing identity monitor settings")
-	configYamlInput = flag.String("config", "", "path to yaml configuration file containing identity monitor settings")
-	once            = flag.Bool("once", true, "whether to run the monitor on a repeated interval or once")
-	serverURL       = flag.String("url", publicRekorServerURL, "URL to the rekor server that is to be monitored")
-	logInfoFile     = flag.String("file", logInfoFileName, "path to the initial log info checkpoint file to be read from")
-	interval        = flag.Duration("interval", 5*time.Minute, "Length of interval between each periodical consistency check")
-	userAgentString = flag.String("user-agent", "", "details to include in the user agent string")
-	monitorPort     = flag.Int("monitor-port", 9464, "Port for the Prometheus metrics server")
-)
-
-func handleError(msg string, err error) {
-	errWrap := errors.Join(errors.New(msg), err)
-	fmt.Fprint(os.Stderr, errWrap, "\n")
-
-	if !*once {
-		errStr := errWrap.Error()
-		// These specific messages are expected in normal operation and are not treated as consistency check failures.
-		// Therefore, they are excluded from Prometheus failure metrics.
-		if strings.Contains(errStr, "consistency proofs can not be computed starting from an empty log") ||
-			strings.Contains(errStr, "no start index set and no log checkpoint") {
-			return
-		}
-		server.IncLogIndexVerificationFailure()
-	} else {
-		os.Exit(1)
-	}
-}
-
-// This main function performs a periodic identity search.
-// Upon starting, any existing latest snapshot data is loaded and the function runs
-// indefinitely to perform identity search for every time interval that was specified.
-func main() {
-	flag.Parse()
-
-	var config notifications.IdentityMonitorConfiguration
-
-	if *configFilePath != "" {
-		readConfig, err := os.ReadFile(*configFilePath)
-		if err != nil {
-			log.Fatalf("error reading from identity monitor configuration file: %v", err)
-		}
-=======
 type RekorV1MonitorLogic struct {
 	rekorClient     *rekor_client.Rekor
 	verifier        signature.Verifier
@@ -114,7 +54,6 @@
 	config          *notifications.IdentityMonitorConfiguration
 	monitoredValues identity.MonitoredValues
 }
->>>>>>> 4774fe11
 
 func (l RekorV1MonitorLogic) Interval() time.Duration {
 	return l.flags.Interval
@@ -175,15 +114,6 @@
 		return fmt.Errorf("failed to write checkpoint: %v", err)
 	}
 
-<<<<<<< HEAD
-	if !*once {
-		if err := server.StartMetricsServer(*monitorPort); err != nil {
-			log.Fatalf("Failed to start Prometheus metrics server: %v", err)
-		}
-	}
-
-	rekorClient, err := client.GetRekorClient(*serverURL, client.WithUserAgent(strings.TrimSpace(fmt.Sprintf("rekor-monitor/%s (%s; %s) %s", version.GetVersionInfo().GitVersion, runtime.GOOS, runtime.GOARCH, *userAgentString))))
-=======
 	return nil
 }
 
@@ -194,7 +124,6 @@
 
 func (l RekorV1MonitorLogic) GetEndIndex(cur cmd.LogInfo) *int64 {
 	checkpoint, err := rekor_v1.ReadLatestCheckpoint(cur.(*models.LogInfo))
->>>>>>> 4774fe11
 	if err != nil {
 		return nil
 	}
@@ -352,12 +281,6 @@
 		log.Fatal(err)
 	}
 
-<<<<<<< HEAD
-	// To get an immediate first tick, for-select is at the end of the loop
-	for {
-		server.IncLogIndexVerificationTotal()
-		inputEndIndex := config.EndIndex
-=======
 	trustedRoot, err := root.GetTrustedRoot(tufClient)
 	if err != nil {
 		log.Fatal(err)
@@ -372,7 +295,6 @@
 		log.Fatal(err)
 	}
 	defer cleanupTrustedCAs()
->>>>>>> 4774fe11
 
 	allRekorServices := signingConfig.RekorLogURLs()
 	rekorVersion := getRekorVersion(allRekorServices, flags.ServerURL)
@@ -386,15 +308,8 @@
 	case 2:
 		rekorShards, latestShardOrigin, err := rekor_v2.GetRekorShards(context.Background(), trustedRoot, allRekorServices, flags.UserAgent)
 		if err != nil {
-<<<<<<< HEAD
-			handleError("error running consistency check", err)
-			if !*once {
-				goto waitForTick
-			}
-=======
 			log.Printf("error getting Rekor shards: %v\n", err)
 			return 1
->>>>>>> 4774fe11
 		}
 		return mainLoopV2(tufClient, flags, config, rekorShards, latestShardOrigin)
 	default:
@@ -403,28 +318,6 @@
 	}
 }
 
-<<<<<<< HEAD
-		if config.StartIndex == nil {
-			if prevCheckpoint != nil {
-				checkpointStartIndex := rekor.GetCheckpointIndex(logInfo, prevCheckpoint)
-				config.StartIndex = &checkpointStartIndex
-			} else {
-				handleError("no start index set and no log checkpoint", nil)
-				if !*once {
-					goto waitForTick
-				}
-			}
-		}
-
-		if config.EndIndex == nil {
-			checkpoint, err := rekor.ReadLatestCheckpoint(logInfo)
-			if err != nil {
-				handleError("error reading checkpoint", err)
-				if !*once {
-					goto waitForTick
-				}
-			}
-=======
 func mainLoopV1(flags *cmd.MonitorFlags, config *notifications.IdentityMonitorConfiguration, trustedRoot *root.TrustedRoot) int {
 	rekorClient, err := client.GetRekorClient(flags.ServerURL, client.WithUserAgent(flags.UserAgent))
 	if err != nil {
@@ -437,7 +330,6 @@
 		log.Printf("error getting log verifier: %v\n", err)
 		return 1
 	}
->>>>>>> 4774fe11
 
 	allOIDMatchers, err := config.MonitoredValues.OIDMatchers.RenderOIDMatchers()
 	if err != nil {
@@ -445,24 +337,6 @@
 		return 1
 	}
 
-<<<<<<< HEAD
-		if *config.StartIndex > *config.EndIndex {
-			handleError(fmt.Sprintf("start index %d must be less than or equal to end index %d", *config.StartIndex, *config.EndIndex), nil)
-			if !*once {
-				goto waitForTick
-			}
-		}
-
-		if identity.MonitoredValuesExist(monitoredValues) {
-			_, err = rekor.IdentitySearch(*config.StartIndex, *config.EndIndex, rekorClient, monitoredValues, config.OutputIdentitiesFile, config.IdentityMetadataFile)
-			if err != nil {
-				handleError("failed to successfully complete identity search", err)
-				if !*once {
-					goto waitForTick
-				}
-			}
-		}
-=======
 	monitoredValues := identity.MonitoredValues{
 		CertificateIdentities: config.MonitoredValues.CertificateIdentities,
 		Subjects:              config.MonitoredValues.Subjects,
@@ -481,7 +355,6 @@
 	cmd.MonitorLoop(rekorV1MonitorLogic)
 	return 0
 }
->>>>>>> 4774fe11
 
 func mainLoopV2(tufClient *tuf.Client, flags *cmd.MonitorFlags, config *notifications.IdentityMonitorConfiguration, rekorShards map[string]rekor_v2.ShardInfo, latestShardOrigin string) int {
 	allOIDMatchers, err := config.MonitoredValues.OIDMatchers.RenderOIDMatchers()
@@ -497,16 +370,6 @@
 		OIDMatchers:           allOIDMatchers,
 	}
 
-<<<<<<< HEAD
-	waitForTick:
-		select {
-		case <-ticker.C:
-			continue
-		case <-server.GetSignalChan():
-			fmt.Fprintf(os.Stderr, "received signal, exiting")
-			return
-		}
-=======
 	cmd.PrintMonitoredValues(monitoredValues)
 	rekorV2MonitorLogic := RekorV2MonitorLogic{
 		tufClient:         tufClient,
@@ -515,7 +378,6 @@
 		rekorShards:       rekorShards,
 		latestShardOrigin: latestShardOrigin,
 		monitoredValues:   monitoredValues,
->>>>>>> 4774fe11
 	}
 	cmd.MonitorLoop(rekorV2MonitorLogic)
 	return 0
